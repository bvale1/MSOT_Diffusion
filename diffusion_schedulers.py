--- conflicted
+++ resolved
@@ -1,112 +1,106 @@
-import torch
-import torch.nn as nn
-import torch.nn.functional as F
-from random import random
-
-
-class BridgingDiffusion(nn.Module):
-    '''
-    Deterministic sampler that samples uniformly between two points,
-    X and Y, in the latent space.
-    model : nn.Module - model to predict the velocity of the diffusion
-    training_timesteps : int - number of discrete steps between X and Y used in training
-    sampling_timesteps : int - number of discrete steps between X and Y used in sampling
-    '''
-    def __init__(self,
-                 model : nn.Module,
-                 training_timesteps : int,
-                 sampling_timesteps : int,
-                 integration_scheme : str='Euler') -> None:
-        super().__init__()
-        self.model = model
-        
-        self.self_condition = self.model.self_condition
-        self.image_condition = self.model.image_condition
-        self.chaneels = self.model.channels
-        
-        assert integration_scheme in ['Euler', 'RK4'],  \
-            'Integration scheme must be either Euler or RK4'
-        self.integration_scheme = integration_scheme
-        
-        # training timestep is only necessary when self-conditioning
-        self.training_timesteps = training_timesteps
-        self.training_delta_t = 1.0 / training_timesteps
-        self.sampling_timesteps = sampling_timesteps
-        self.sampling_delta_t = 1.0 / sampling_timesteps
-        
-    def v(self, x_T, x_0):
-        return x_T - x_0
-    
-    def x_t(self, x_0, v, t, delta_t):
-        return x_0 + (v * t.view(-1,1,1,1) * delta_t)
-    
-    def pred_x_0(self, x_t, v_pred, t, delta_t):
-        return x_t - (v_pred * t.view(-1,1,1,1) * delta_t)
-        
-    def forward(self, x_T, x_0, x_cond=None):
-        b, device = x_T.shape[0], x_T.device
-        v = self.v(x_T, x_0)
-        t = torch.randint(0, self.training_timesteps, (b,), device=device).long()
-        x_t = self.x_t(x_0, v, t, self.training_delta_t)
-        
-        x_self_cond = None
-        if self.self_condition and random() < 0.5:
-            with torch.no_grad():
-                x_self_cond = self.pred_x_0(
-                    x_T, self.model(x_t, t), t, self.training_delta_t
-                )
-                x_self_cond.detach_()
-                        
-        v_pred = self.model(x_t, t, x_self_cond=x_self_cond, x_cond=x_cond)
-        return F.mse_loss(v_pred, v)
-    
-    def Euler_step_x_t(self, x_t, v_pred):
-        return x_t - v_pred * self.sampling_delta_t
-    
-    def RK4_step_x_t(self, x_t, t, v_pred, self_cond=None, x_cond=None):
-        k1 = v_pred
-        k2 = self.model(
-            x_t - k1 * self.sampling_delta_t / 2,
-            t - self.sampling_timesteps / 2,
-            x_self_cond=self_cond, x_cond=x_cond
-        )
-        k3 = self.model(
-            x_t - k2 * self.sampling_delta_t / 2,
-            t - self.sampling_timesteps / 2,
-            x_self_cond=self_cond, x_cond=x_cond
-        )
-        k4 = self.model(
-            x_t - k3 * self.sampling_delta_t,
-            t - self.sampling_timesteps,
-            x_self_cond=self_cond, x_cond=x_cond
-        )
-        return x_t - ((k1+(2*k2)+(2*k3)+k4)*self.sampling_delta_t/6)
-    
-    @torch.inference_mode()
-    def sample(self, x_T, x_cond=None):
-        b, device = x_T.shape[0], x_T.device
-        self_cond = None
-        x_t = x_T
-        
-        for t in reversed(range(self.sampling_timesteps)):
-            t = torch.full((b,), t, device=device, dtype=torch.long)
-            v_pred = self.model(
-<<<<<<< HEAD
-                x_t, batched_times, x_self_cond=self_cond, x_cond=x_cond
-=======
-                x_T, t, x_self_cond=self_cond, x_cond=x_cond
->>>>>>> 42ce4b96
-            )
-            match self.integration_scheme:
-                case 'Euler':
-                    x_t = self.Euler_step_x_t(x_t, v_pred)
-                case 'RK4':
-                    x_t = self.RK4_step_x_t(
-                        x_t, t, v_pred, self_cond=self_cond, x_cond=x_cond
-                    )
-            if self.self_condition:
-                self_cond = self.pred_x_0(
-                    x_T, v_pred, t, self.sampling_delta_t
-                )
-        
+import torch
+import torch.nn as nn
+import torch.nn.functional as F
+from random import random
+
+
+class BridgingDiffusion(nn.Module):
+    '''
+    Deterministic sampler that samples uniformly between two points,
+    X and Y, in the latent space.
+    model : nn.Module - model to predict the velocity of the diffusion
+    training_timesteps : int - number of discrete steps between X and Y used in training
+    sampling_timesteps : int - number of discrete steps between X and Y used in sampling
+    '''
+    def __init__(self,
+                 model : nn.Module,
+                 training_timesteps : int,
+                 sampling_timesteps : int,
+                 integration_scheme : str='Euler') -> None:
+        super().__init__()
+        self.model = model
+        
+        self.self_condition = self.model.self_condition
+        self.image_condition = self.model.image_condition
+        self.chaneels = self.model.channels
+        
+        assert integration_scheme in ['Euler', 'RK4'],  \
+            'Integration scheme must be either Euler or RK4'
+        self.integration_scheme = integration_scheme
+        
+        # training timestep is only necessary when self-conditioning
+        self.training_timesteps = training_timesteps
+        self.training_delta_t = 1.0 / training_timesteps
+        self.sampling_timesteps = sampling_timesteps
+        self.sampling_delta_t = 1.0 / sampling_timesteps
+        
+    def v(self, x_T, x_0):
+        return x_T - x_0
+    
+    def x_t(self, x_0, v, t, delta_t):
+        return x_0 + (v * t.view(-1,1,1,1) * delta_t)
+    
+    def pred_x_0(self, x_t, v_pred, t, delta_t):
+        return x_t - (v_pred * t.view(-1,1,1,1) * delta_t)
+        
+    def forward(self, x_T, x_0, x_cond=None):
+        b, device = x_T.shape[0], x_T.device
+        v = self.v(x_T, x_0)
+        t = torch.randint(0, self.training_timesteps, (b,), device=device).long()
+        x_t = self.x_t(x_0, v, t, self.training_delta_t)
+        
+        x_self_cond = None
+        if self.self_condition and random() < 0.5:
+            with torch.no_grad():
+                x_self_cond = self.pred_x_0(
+                    x_T, self.model(x_t, t), t, self.training_delta_t
+                )
+                x_self_cond.detach_()
+                        
+        v_pred = self.model(x_t, t, x_self_cond=x_self_cond, x_cond=x_cond)
+        return F.mse_loss(v_pred, v)
+    
+    def Euler_step_x_t(self, x_t, v_pred):
+        return x_t - v_pred * self.sampling_delta_t
+    
+    def RK4_step_x_t(self, x_t, t, v_pred, self_cond=None, x_cond=None):
+        k1 = v_pred
+        k2 = self.model(
+            x_t - k1 * self.sampling_delta_t / 2,
+            t - self.sampling_timesteps / 2,
+            x_self_cond=self_cond, x_cond=x_cond
+        )
+        k3 = self.model(
+            x_t - k2 * self.sampling_delta_t / 2,
+            t - self.sampling_timesteps / 2,
+            x_self_cond=self_cond, x_cond=x_cond
+        )
+        k4 = self.model(
+            x_t - k3 * self.sampling_delta_t,
+            t - self.sampling_timesteps,
+            x_self_cond=self_cond, x_cond=x_cond
+        )
+        return x_t - ((k1+(2*k2)+(2*k3)+k4)*self.sampling_delta_t/6)
+    
+    @torch.inference_mode()
+    def sample(self, x_T, x_cond=None):
+        b, device = x_T.shape[0], x_T.device
+        self_cond = None
+        x_t = x_T
+        
+        for t in reversed(range(self.sampling_timesteps)):
+            t = torch.full((b,), t, device=device, dtype=torch.long)
+            v_pred = self.model(
+                x_t, t, x_self_cond=self_cond, x_cond=x_cond
+            )
+            match self.integration_scheme:
+                case 'Euler':
+                    x_t = self.Euler_step_x_t(x_t, v_pred)
+                case 'RK4':
+                    x_t = self.RK4_step_x_t(
+                        x_t, t, v_pred, self_cond=self_cond, x_cond=x_cond
+                    )
+            if self.self_condition:
+                self_cond = self.pred_x_0(x_T, v_pred)
+        
         return x_t